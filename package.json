--- conflicted
+++ resolved
@@ -37,12 +37,8 @@
   "dependencies": {
     "d3": "^5.15.0",
     "d3-interpolate-curve": "^1.0.2",
-<<<<<<< HEAD
-    "gl-matrix": "^3.2.1"
-=======
     "gl-matrix": "^3.2.1",
     "snyk": "^1.298.0"
->>>>>>> 2945ee3e
   },
   "devDependencies": {
     "babel-core": "^6.26.0",
@@ -61,11 +57,7 @@
     "rollup-plugin-babel": "^3.0.7",
     "rollup-plugin-json": "^4.0.0",
     "rollup-plugin-node-resolve": "^5.2.0",
-<<<<<<< HEAD
-    "snyk": "^1.297.2",
-=======
     "snyk": "^1.298.0",
->>>>>>> 2945ee3e
     "tap-spec": "^5.0.0",
     "tape": "^4.13.0",
     "toast-jsdoc": "^1.0.2",
