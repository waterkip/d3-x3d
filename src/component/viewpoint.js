import * as d3 from "d3";

/**
 * Reusable X3DOM Viewpoint
 *
 * @module
 */
export default function() {

	/**
	 * Default Properties
	 */
	let centerOfRotation = [0.0, 0.0, 0.0];
	let viewPosition = [80.0, 15.0, 80.0];
	let viewOrientation = [0.0, 1.0, 0.0, 0.8];
	let fieldOfView = 0.8;
	let classed = "x3dViewpoint";

	/**
	 * Constructor
	 *
	 * @constructor
	 * @param {d3.selection} selection
	 */
	function my(selection) {
		selection.append("viewpoint")
			.classed(classed, true)
			.attr("centerOfRotation", centerOfRotation.join(" "))
			.attr("position", viewPosition.join(" "))
			.attr("orientation", viewOrientation.join(" "))
			.attr("fieldOfView", fieldOfView)
			.attr("set_bind", "true");
	}

	/**
	 * Set Quick Viewpoint
	 *
	 * @param {string} view - 'left', 'side', 'top', 'dimetric'
	 * @returns {my}
	 */
	my.quickView = function(view) {
		switch (view) {
			case "left":
				centerOfRotation = [0.0, 0.0, 0.0];
				viewPosition = [37.10119, 18.70484, 51.01594];
				viewOrientation = [0.06724, 0.99767, -0.01148, 0.33908];
				fieldOfView = 1.0;
				break;

			case "side":
				centerOfRotation = [20.0, 0.0, 0.0];
				viewPosition = [20.00000, 20.00000, 50.00000];
				viewOrientation = [0.00000, 0.00000, 0.00000, 0.00000];
				fieldOfView = 1.0;
				break;

			case "top":
				centerOfRotation = [0.0, 0.0, 0.0];
				viewPosition = [27.12955, 106.67181, 31.65828];
				viewOrientation = [-0.86241, 0.37490, 0.34013, 1.60141];
				fieldOfView = 1.0;
				break;

			case "dimetric":
			default:
				centerOfRotation = [0.0, 0.0, 0.0];
				viewPosition = [80.0, 15.0, 80.0];
				viewOrientation = [0.0, 1.0, 0.0, 0.8];
				fieldOfView = 0.8;
		}
		return my;
	};

	/**
	 * Centre of Rotation Getter / Setter
	 *
<<<<<<< HEAD
	 * @param {number[]} _
=======
	 * @param {[number, number, number]} value
>>>>>>> af2cf66a
	 * @returns {*}
	 */
	my.centerOfRotation = function(value) {
		if (!arguments.length) return centerOfRotation;
		centerOfRotation = value;
		return my;
	};

	/**
	 * View Position Getter / Setter
	 *
	 * @param {[number, number, number]} value
	 * @returns {*}
	 */
	my.viewPosition = function(value) {
		if (!arguments.length) return viewPosition;
		viewPosition = value;
		return my;
	};

	/**
	 * View Orientation Getter / Setter
	 *
<<<<<<< HEAD
	 * @param {number[]} _
=======
	 * @param {[number, number, number, number]} value
>>>>>>> af2cf66a
	 * @returns {*}
	 */
	my.viewOrientation = function(value) {
		if (!arguments.length) return viewOrientation;
		viewOrientation = value;
		return my;
	};

	/**
	 * Field of View Getter / Setter
	 *
	 * @param {number} value
	 * @returns {*}
	 */
	my.fieldOfView = function(value) {
		if (!arguments.length) return fieldOfView;
		fieldOfView = value;
		return my;
	};

	return my;
}<|MERGE_RESOLUTION|>--- conflicted
+++ resolved
@@ -74,11 +74,7 @@
 	/**
 	 * Centre of Rotation Getter / Setter
 	 *
-<<<<<<< HEAD
-	 * @param {number[]} _
-=======
-	 * @param {[number, number, number]} value
->>>>>>> af2cf66a
+	 * @param {number[]} value
 	 * @returns {*}
 	 */
 	my.centerOfRotation = function(value) {
@@ -102,11 +98,7 @@
 	/**
 	 * View Orientation Getter / Setter
 	 *
-<<<<<<< HEAD
-	 * @param {number[]} _
-=======
-	 * @param {[number, number, number, number]} value
->>>>>>> af2cf66a
+	 * @param {number[]} value
 	 * @returns {*}
 	 */
 	my.viewOrientation = function(value) {
