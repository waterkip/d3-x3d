import * as d3 from "d3";

/**
 * Reusable 3D Bubble Chart
 *
 * @module
 */
export default function() {

	/**
	 * Default Properties
	 */
	let dimensions = { x: 40, y: 40, z: 40 };
	let color = "orange";
	let classed = "x3dBubbles";

	/**
	 * Scales
	 */
	let xScale;
	let yScale;
	let zScale;
	let sizeScale;
	let sizeDomain = [0.5, 4.0];

	/**
	 * Initialise Data and Scales
	 *
	 * @param {Array} data - Chart data.
	 */
	function init(data) {
		const maxX = d3.max(data.values, function(d) { return +d.x; });
		const maxY = d3.max(data.values, function(d) { return +d.y; });
		const maxZ = d3.max(data.values, function(d) { return +d.z; });
		const maxValue = d3.max(data.values, function(d) { return +d.value; });

		// Calculate Scales.
		xScale = (typeof xScale === "undefined") ?
			d3.scaleLinear().domain([0, maxX]).range([0, dimensions.x]) :
			xScale;

		yScale = (typeof yScale === "undefined") ?
			d3.scaleLinear().domain([0, maxY]).range([0, dimensions.y]) :
			yScale;

		zScale = (typeof zScale === "undefined") ?
			d3.scaleLinear().domain([0, maxZ]).range([0, dimensions.z]) :
			zScale;

		sizeScale = (typeof sizeScale === "undefined") ?
			d3.scaleLinear().domain([0, maxValue]).range(sizeDomain) :
			sizeScale;
	}

	/**
	 * Constructor
	 *
	 * @constructor
	 * @param {d3.selection} selection
	 */
	function my(selection) {
		selection.classed(classed, true);

		selection.each(function(data) {
			init(data);

			const makeSolid = function(selection, color) {
				selection
					.append("appearance")
					.append("material")
					.attr("diffuseColor", color || "black");
				return selection;
			};

			const bubblesSelect = selection.selectAll(".point")
				.data(function(d) { return d.values; });

			const bubbles = bubblesSelect.enter()
				.append("transform")
				.attr("class", "point")
				.attr("translation", function(d) { return xScale(d.x) + ' ' + yScale(d.y) + ' ' + zScale(d.z); })
				.attr("onmouseover", "d3.select(this).select('billboard').attr('render', true);")
				.attr("onmouseout", "d3.select(this).select('transform').select('billboard').attr('render', false);")
				.merge(bubblesSelect);

			bubbles.append("shape")
				.call(makeSolid, color)
				.append("sphere")
				.attr("radius", function(d) { return sizeScale(d.value); });

			bubbles
				.append("transform")
				.attr('translation', "0.8 0.8 0.8") // FIXME: transation should be proportional to the sphere radius.
				.append("billboard")
				.attr('render', false)
				.attr("axisOfRotation", "0 0 0")
				.append("shape")
				.call(makeSolid, "blue")
				.append("text")
				.attr('class', "labelText")
				.attr('string', function(d) { return d.key; })
				.append("fontstyle")
				.attr("size", 1)
				.attr("family", "SANS")
				.attr("style", "BOLD")
				.attr("justify", "START")
				.attr('render', false);
		});
	}

	/**
	 * Dimensions Getter / Setter
	 *
	 * @param {{x: number, y: number, z: number}} value - 3D Object dimensions.
	 * @returns {*}
	 */
	my.dimensions = function(value) {
		if (!arguments.length) return dimensions;
		dimensions = value;
		return this;
	};

	/**
	 * X Scale Getter / Setter
	 *
	 * @param {d3.scale} value - D3 Scale.
	 * @returns {*}
	 */
	my.xScale = function(value) {
		if (!arguments.length) return xScale;
		xScale = value;
		return my;
	};

	/**
	 * Y Scale Getter / Setter
	 *
	 * @param {d3.scale} value - D3 Scale.
	 * @returns {*}
	 */
	my.yScale = function(value) {
		if (!arguments.length) return yScale;
		yScale = value;
		return my;
	};

	/**
	 * Z Scale Getter / Setter
	 *
	 * @param {d3.scale} value - D3 Scale.
	 * @returns {*}
	 */
	my.zScale = function(value) {
		if (!arguments.length) return zScale;
		zScale = value;
		return my;
	};

	/**
	 * Size Scale Getter / Setter
	 *
	 * @param {d3.scale} value - D3 Color Scale.
	 * @returns {*}
	 */
	my.sizeScale = function(value) {
		if (!arguments.length) return sizeScale;
		sizeScale = value;
		return my;
	};

	/**
	 * Size Domain Getter / Setter
	 *
<<<<<<< HEAD
	 * @param {number[]} _ - Size min and max.
=======
	 * @param {[number, number]} value - Size min and max.
>>>>>>> af2cf66a
	 * @returns {*}
	 */
	my.sizeDomain = function(value) {
		if (!arguments.length) return sizeDomain;
		sizeDomain = value;
		return my;
	};

	/**
	 * Color Getter / Setter
	 *
	 * @param {string} value - Color 'red' or '#ff0000'.
	 * @returns {*}
	 */
	my.color = function(value) {
		if (!arguments.length) return color;
		color = value;
		return this;
	};

	return my;
}<|MERGE_RESOLUTION|>--- conflicted
+++ resolved
@@ -171,11 +171,7 @@
 	/**
 	 * Size Domain Getter / Setter
 	 *
-<<<<<<< HEAD
-	 * @param {number[]} _ - Size min and max.
-=======
-	 * @param {[number, number]} value - Size min and max.
->>>>>>> af2cf66a
+	 * @param {number[]} value - Size min and max.
 	 * @returns {*}
 	 */
 	my.sizeDomain = function(value) {
