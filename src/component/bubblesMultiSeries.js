import * as d3 from "d3";
import dataTransform from "../dataTransform";
import componentBubbles from "./bubbles";

/**
 * Reusable 3D Multi Series Bubble Chart
 *
 * @module
 */
export default function() {

	/**
	 * Default Properties
	 */
	let dimensions = { x: 40, y: 40, z: 40 };
	let colors = ["green", "red", "yellow", "steelblue", "orange"];
	let classed = "x3dBubblesMultiSeries";

	/**
	 * Scales
	 */
	let xScale;
	let yScale;
	let zScale;
	let colorScale;
	let sizeScale;
	let sizeDomain = [0.5, 4.0];

	/**
	 * Initialise Data and Scales
	 *
	 * @param {Array} data - Chart data.
	 */
	function init(data) {
		const dataSummary = dataTransform(data).summary();
		const seriesNames = dataSummary.rowKeys;
		const maxCoordinates = dataSummary.maxCoordinates;
		const maxValue = dataSummary.maxValue;

		// If the colorScale has not been passed then attempt to calculate.
		colorScale = (typeof colorScale === "undefined") ?
			d3.scaleOrdinal().domain(seriesNames).range(colors) :
			colorScale;

		// Calculate Scales.
		xScale = (typeof xScale === "undefined") ?
			d3.scaleLinear().domain([0, maxCoordinates.x]).range([0, dimensions.x]) :
			xScale;

		yScale = (typeof yScale === "undefined") ?
			d3.scaleLinear().domain([0, maxCoordinates.y]).range([0, dimensions.y]) :
			yScale;

		zScale = (typeof zScale === "undefined") ?
			d3.scaleLinear().domain([0, maxCoordinates.z]).range([0, dimensions.z]) :
			zScale;

		sizeScale = (typeof sizeScale === "undefined") ?
			d3.scaleLinear().domain([0, maxValue]).range([0.5, 3.0]) :
			sizeScale;
	}

	/**
	 * Constructor
	 *
	 * @constructor
	 * @param {d3.selection} selection
	 */
	function my(selection) {
		selection.classed(classed, true);

		selection.each(function(data) {
			init(data);

			// Construct Bars Component
			const bubbles = componentBubbles()
				.xScale(xScale)
				.yScale(yScale)
				.zScale(zScale)
				.sizeScale(sizeScale)
				.color(function(d) { return colorScale(d.key); });

			// Create Bar Groups
			const bubbleGroup = selection.selectAll(".bubbleGroup")
				.data(data);

			bubbleGroup.enter()
				.append("group")
				.classed("bubbleGroup", true)
				.each(function(d) {
					let color = colorScale(d.key);
					bubbles.color(color);
					d3.select(this).call(bubbles);
				})
				.merge(bubbleGroup);

			bubbleGroup.exit()
				.remove();

		});
	}

	/**
	 * Dimensions Getter / Setter
	 *
	 * @param {{x: number, y: number, z: number}} value - 3D Object dimensions.
	 * @returns {*}
	 */
	my.dimensions = function(value) {
		if (!arguments.length) return dimensions;
		dimensions = value;
		return this;
	};

	/**
	 * X Scale Getter / Setter
	 *
	 * @param {d3.scale} value - D3 Scale.
	 * @returns {*}
	 */
	my.xScale = function(value) {
		if (!arguments.length) return xScale;
		xScale = value;
		return my;
	};

	/**
	 * Y Scale Getter / Setter
	 *
	 * @param {d3.scale} value - D3 Scale.
	 * @returns {*}
	 */
	my.yScale = function(value) {
		if (!arguments.length) return yScale;
		yScale = value;
		return my;
	};

	/**
	 * Z Scale Getter / Setter
	 *
	 * @param {d3.scale} value - D3 Scale.
	 * @returns {*}
	 */
	my.zScale = function(value) {
		if (!arguments.length) return zScale;
		zScale = value;
		return my;
	};

	/**
	 * Color Scale Getter / Setter
	 *
	 * @param {d3.scale} value - D3 Color Scale.
	 * @returns {*}
	 */
	my.colorScale = function(value) {
		if (!arguments.length) return colorScale;
		colorScale = value;
		return my;
	};

	/**
	 * Size Scale Getter / Setter
	 *
	 * @param {d3.scale} value - D3 Color Scale.
	 * @returns {*}
	 */
	my.sizeScale = function(value) {
		if (!arguments.length) return sizeScale;
		sizeScale = value;
		return my;
	};

	/**
	 * Size Domain Getter / Setter
	 *
<<<<<<< HEAD
	 * @param {number[]} _ - Size min and max.
=======
	 * @param {[number, number]} value - Size min and max.
>>>>>>> af2cf66a
	 * @returns {*}
	 */
	my.sizeDomain = function(value) {
		if (!arguments.length) return sizeDomain;
		sizeDomain = value;
		return my;
	};

	/**
	 * Colors Getter / Setter
	 *
	 * @param {Array} value - Array of colours used by color scale.
	 * @returns {*}
	 */
	my.colors = function(value) {
		if (!arguments.length) return colors;
		colors = value;
		return my;
	};

	return my;
}<|MERGE_RESOLUTION|>--- conflicted
+++ resolved
@@ -175,11 +175,7 @@
 	/**
 	 * Size Domain Getter / Setter
 	 *
-<<<<<<< HEAD
-	 * @param {number[]} _ - Size min and max.
-=======
-	 * @param {[number, number]} value - Size min and max.
->>>>>>> af2cf66a
+	 * @param {number[]} value - Size min and max.
 	 * @returns {*}
 	 */
 	my.sizeDomain = function(value) {
